--- conflicted
+++ resolved
@@ -13,11 +13,8 @@
 - added `python-dotenv` dependency via `pydantic[dotenv]`
 - `type` query parameter to filter collections based on their type (`Function` or `Table`)
 - fixed a small bug in the `tipg_properties` SQL function where the bounds property was not properly transformed to 4326 (author @RemcoMeeuwissen, https://github.com/developmentseed/tipg/pull/87)
-<<<<<<< HEAD
+- handling functions that are interpreted as collections but lack parameters (author @jackharrhy, https://github.com/developmentseed/tipg/pull/96)
 - fixed a bug where orjson could not properly serialize float values present in the properties of a feature (author @RemcoMeeuwissen, https://github.com/developmentseed/tipg/pull/89)
-- added popups to leaflet maps on `items` and `item` page. (author @krishnaglodha, https://github.com/developmentseed/tipg/pull/91)
-=======
-- handling functions that are interpreted as collections but lack parameters (author @jackharrhy, https://github.com/developmentseed/tipg/pull/96)
 
 ### Added
 
@@ -28,7 +25,6 @@
 
 - pin `geojson-pydantic` to `>=0.4.3,<1.0` to avoid geojson-pydantic breaking changes
 - pin `pydantic` to `~=1.0`
->>>>>>> 4136818a
 
 ## [0.2.0] - 2023-06-22
 
