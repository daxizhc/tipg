--- conflicted
+++ resolved
@@ -8,11 +8,6 @@
 
 ## [unreleased]
 
-<<<<<<< HEAD
-### fixed
-
-- hide map element in HTML pages when collections/items do not have spatial component
-=======
 ### added
 
 - add `py.typed` file
@@ -22,13 +17,36 @@
 - hide map element in HTML pages when collections/items do not have spatial component (https://github.com/developmentseed/tipg/issues/132)
 
 - exclude/include tables and functions (https://github.com/developmentseed/tipg/issues/130)
->>>>>>> 1fef6fc2
 
 ### changed
 
 - split endpoints registration for more customization
 
-<<<<<<< HEAD
+    ```python
+    # before
+    class OGCFeaturesFactory(EndpointsFactory):
+
+        def register_routes(self):
+            @self.router.get("/collections", ...)
+            @self.router.get("/collections/{collectionId}", ...)
+            ...
+
+    # now
+    class OGCFeaturesFactory(EndpointsFactory):
+
+        def register_routes(self):
+            self._collections_route()
+            self._collection_route()
+            self._queryables_route()
+            self._items_route()
+            self._item_route()
+
+        def _collections_route(self):
+            @self.router.get("/collections", ...)
+
+        ...
+    ```
+
 - make `Catalog` a Pydantic model and add `matched`, `next` and `prev` attributes
 
     ```python
@@ -57,32 +75,6 @@
 - move `s_intersects` and `t_intersects` functions from `tipg.factory` to `tipg.dependencies`
 
 - move the `catalog_dependency` attribute from the `EndpointsFactory` to `OGCFeaturesFactory` class
-=======
-    ```python
-    # before
-    class OGCFeaturesFactory(EndpointsFactory):
-
-        def register_routes(self):
-            @self.router.get("/collections", ...)
-            @self.router.get("/collections/{collectionId}", ...)
-            ...
-
-    # now
-    class OGCFeaturesFactory(EndpointsFactory):
-
-        def register_routes(self):
-            self._collections_route()
-            self._collection_route()
-            self._queryables_route()
-            self._items_route()
-            self._item_route()
-
-        def _collections_route(self):
-            @self.router.get("/collections", ...)
-
-        ...
-    ```
->>>>>>> 1fef6fc2
 
 ## [0.4.4] - 2023-10-03
 
