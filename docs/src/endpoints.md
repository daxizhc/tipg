--- conflicted
+++ resolved
@@ -502,17 +502,10 @@
 PathParams:
 
 - **collectionId** (str): Feature Collection Id
-<<<<<<< HEAD
 - **tileMatrixSetId** (str): TileMatrixSet identifier. **Optional** (defaults to `WebMercatorQuad`)
-- **tileMatrix** (int): TMS's scale identifier (Z).
-- **tileCol** (int): TMS's column identifier (X).
-- **tileRow** (int): TMS's row identifier (Y).
-=======
-- **tileMatrixSetId** (str): TileMatrixSet identifier. **Optional** (defaults to WebMercatorQuad)
 - **z** (int): TMS's scale (tileMatrix) identifier
 - **x** (int): TMS's column (tileCol) identifier
 - **y** (int): TMS's row (tileRow) identifier
->>>>>>> 90367414
 
 QueryParams:
 
