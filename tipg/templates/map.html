--- conflicted
+++ resolved
@@ -71,13 +71,7 @@
         .then(data => {
           console.log(data)
 
-<<<<<<< HEAD
-          // update tile url for Maplibre
-          data.tiles[0] = data.tiles[0].replace('{tileMatrix}', '{z}').replace('{tileCol}', '{x}').replace('{tileRow}', '{y}')
-
           const layername = Object.values(data.vector_layers)[0].id;
-=======
->>>>>>> 90367414
           map.addSource('table', {
             type: 'vector',
             ...data
