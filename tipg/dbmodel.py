"""tipg.dbmodel: database events."""

import logging
import re
from typing import Any, Dict, List, Optional, Tuple, TypedDict, Union

from buildpg import RawDangerous as raw
from buildpg import V, asyncpg, clauses
from buildpg import funcs as pg_funcs
from buildpg import logic, render
from ciso8601 import parse_rfc3339
from morecantile import Tile, TileMatrixSet
from pydantic import BaseModel, Field, root_validator
from pygeofilter.ast import AstType

from tipg.errors import (
    InvalidDatetime,
    InvalidDatetimeColumnName,
    InvalidGeometryColumnName,
    InvalidLimit,
    InvalidPropertyName,
    MissingDatetimeColumn,
)
from tipg.filter.evaluate import to_filter
from tipg.filter.filters import bbox_to_wkt
from tipg.model import Extent
from tipg.settings import TableSettings, TileSettings

tile_settings = TileSettings()


def debug_query(q, *p):
    """Utility to print raw statement to use for debugging."""

    qsub = re.sub(r"\$([0-9]+)", r"{\1}", q)

    def quote_str(s):
        """Quote strings."""

        if s is None:
            return "null"
        elif isinstance(s, str):
            return f"'{s}'"
        else:
            return s

    p = [quote_str(s) for s in p]
    print("DEBUG QUERY")
    print(qsub.format(None, *p))


# Links to geojson schema
geojson_schema = {
    "GEOMETRY": "https://geojson.org/schema/Geometry.json",
    "POINT": "https://geojson.org/schema/Point.json",
    "MULTIPOINT": "https://geojson.org/schema/MultiPoint.json",
    "LINESTRING": "https://geojson.org/schema/LineString.json",
    "MULTILINESTRING": "https://geojson.org/schema/MultiLineString.json",
    "POLYGON": "https://geojson.org/schema/Polygon.json",
    "MULTIPOLYGON": "https://geojson.org/schema/MultiPolygon.json",
    "GEOMETRYCOLLECTION": "https://geojson.org/schema/GeometryCollection.json",
}


class Feature(TypedDict, total=False):
    """Simple Feature model."""

    type: str
    # Geometry is either a dict or a str (wkt)
    geometry: Optional[Union[Dict, str]]
    properties: Optional[Dict]
    id: Optional[Any]
    bbox: Optional[List[float]]


class FeatureCollection(TypedDict, total=False):
    """Simple FeatureCollection model."""

    type: str
    features: List[Feature]
    bbox: Optional[List[float]]


class Column(BaseModel):
    """Model for database Column."""

    name: str
    type: str
    description: Optional[str]
    geometry_type: Optional[str]
    srid: Optional[str]
    bounds: Optional[List[float]]
    mindt: Optional[str]
    maxdt: Optional[str]

    @property
    def json_type(self) -> str:
        """Return JSON field type."""
        if self.type.endswith("[]"):
            return "array"

        if self.type in [
            "smallint",
            "integer",
            "bigint",
            "decimal",
            "numeric",
            "real",
            "double precision",
            "smallserial",
            "serial",
            "bigserial",
            # Float8 is not a Postgres type name but is the name we give
            # internally do Double Precision type
            # ref: https://github.com/developmentseed/tipg/pull/60/files#r1011863866
            "float8",
        ]:
            return "number"

        if self.type.startswith("bool"):
            return "boolean"

        if any([self.type.startswith("json"), self.type.startswith("geo")]):
            return "object"

        return "string"

    @property
    def is_geometry(self) -> bool:
        if self.geometry_type:
            return True
        return False

    @property
    def is_datetime(self) -> bool:
        return self.type in ("timestamp", "timestamptz")


class Parameter(Column):
    """Model for PostGIS function parameters."""

    default: Optional[str] = None


class SpatialExtent(BaseModel):
    """Model for spatial extent."""

    bbox: Optional[List[List[float]]]
    crs: Optional[str]


class TemporalExtent(BaseModel):
    """Model for temporal extent."""

    interval: Optional[List[List[str]]]


class Extent(BaseModel):
    """Model for extent."""

    spatial: Optional[SpatialExtent]
    temporal: Optional[TemporalExtent]


class Collection(BaseModel):
    """Model for DB Table and Function."""

    type: str
    id: str
    table: str
    dbschema: str = Field(..., alias="schema")
    title: Optional[str]
    description: Optional[str]
<<<<<<< HEAD
=======
    extent: Optional[Extent]
>>>>>>> 0c0f5129
    properties: List[Column] = []
    id_column: Optional[str]
    geometry_column: Optional[Column]
    datetime_column: Optional[Column]
    parameters: List[Parameter] = []
    minzoom: int = tile_settings.default_minzoom
    maxzoom: int = tile_settings.default_maxzoom
    default_tms: str = tile_settings.default_tms

<<<<<<< HEAD
    @property
    def geometry_columns(self):
        return [c for c in self.properties if c.is_geometry]

    @property
    def extent(self):
        spatial = None
        temporal = None
        if self.geometry_column and self.geometry_column.bounds:
            spatial = SpatialExtent(bbox=[self.geometry_column.bounds], crs=self.crs)
        if (
            self.datetime_column
            and self.datetime_column.mindt
            and self.datetime_column.maxdt
        ):
            temporal = TemporalExtent(
                interval=[[self.datetime_column.mindt, self.datetime_column.maxdt]]
            )
        return Extent(spatial=spatial, temporal=temporal)

    @property
    def crs(self):
        if self.geometry_column:
            return f"http://www.opengis.net/def/crs/EPSG/0/{self.geometry_column.srid}"
=======
    @root_validator
    def extent_default(cls, values):
        """Get default bounds from the first geometry columns."""
        extent = {}

        geoms = values.get("geometry_columns")
        if geoms:
            # Get the Extent of all the bounds
            minx, miny, maxx, maxy = zip(*[geom.bounds for geom in geoms])
            extent["spatial"] = {
                "bbox": [[min(minx), min(miny), max(maxx), max(maxy)]],
                "crs": f"http://www.opengis.net/def/crs/EPSG/0/{geoms[0].srid}",
            }

        dates = values.get("datetime_columns")
        if dates:
            intervals = []
            for d in dates:
                if d.min or d.max:
                    intervals.append([d.min, d.max])
            if intervals:
                extent["temporal"] = {"interval": intervals}

        if extent:
            values["extent"] = Extent(**extent)
>>>>>>> 0c0f5129

    @property
    def datetime_columns(self):
        return [c for c in self.properties if c.is_datetime]

    def get_datetime_column(self, name: Optional[str] = None) -> Optional[Column]:
        """Return the Column for either the passed in tstz column or the first tstz column."""
        if not self.datetime_columns:
            return None

        if name is None:
            return self.datetime_column

        for col in self.datetime_columns:
            if col.name == name:
                return col

        return None

    def get_geometry_column(self, name: Optional[str] = None) -> Optional[Column]:
        """Return the name of the first geometry column."""
        if (not self.geometry_columns) or (name and name.lower() == "none"):
            return None

        if name is None:
            return self.geometry_column

        for col in self.geometry_columns:
            if col.name == name:
                return col

        return None

    @property
    def bounds(self) -> Optional[List[float]]:
        """Return bounds from collection extent."""
        if self.extent and self.extent.spatial:
            return self.extent.spatial.bbox[0]

        return None

    @property
    def id_column_info(self) -> Column:  # type: ignore
        """Return Column for a unique identifier."""
        for col in self.properties:
            if col.name == self.id_column:
                return col

    def columns(self, properties: Optional[List[str]] = None) -> List[str]:
        """Return table columns optionally filtered to only include columns from properties."""
        if properties in [[], [""]]:
            return []

        cols = [
            c.name for c in self.properties if c.type not in ["geometry", "geography"]
        ]
        if properties is None:
            return cols

        return [c for c in cols if c in properties]

    def get_column(self, property_name: str) -> Optional[Column]:
        """Return column info."""
        for p in self.properties:
            if p.name == property_name:
                return p

        return None

    def _select_no_geo(self, properties: Optional[List[str]], addid: bool = True):
        nocomma = False
        columns = self.columns(properties)
        if columns:
            sel = logic.as_sql_block(clauses.Select(columns))
        else:
            sel = logic.as_sql_block(raw("SELECT "))
            nocomma = True

        if addid:
            if self.id_column:
                id_clause = logic.V(self.id_column).as_("tipg_id")
            else:
                id_clause = raw(" ROW_NUMBER () OVER () AS tipg_id ")
            if nocomma:
                sel = clauses.Clauses(sel, id_clause)
            else:
                sel = sel.comma(id_clause)

        return logic.as_sql_block(sel)

    def _select(
        self,
        properties: Optional[List[str]],
        geometry_column: Optional[Column],
        bbox_only: Optional[bool],
        simplify: Optional[float],
        geom_as_wkt: bool = False,
    ):
        sel = self._select_no_geo(properties)

        geom = self._geom(geometry_column, bbox_only, simplify)
        if geom_as_wkt:
            if geom:
                sel = sel.comma(logic.Func("st_asewkt", geom).as_("tipg_geom"))
            else:
                sel = sel.comma(pg_funcs.cast(None, "text").as_("tipg_geom"))

        else:
            if geom:
                sel = sel.comma(
                    pg_funcs.cast(logic.Func("st_asgeojson", geom), "json").as_(
                        "tipg_geom"
                    )
                )
            else:
                sel = sel.comma(pg_funcs.cast(None, "json").as_("tipg_geom"))

        return sel

    def _select_mvt(
        self,
        properties: Optional[List[str]],
        geometry_column: Column,
        tms: TileMatrixSet,
        tile: Tile,
    ):
        bbox = tms.xy_bounds(tile)
        tms_srid = tms.crs.to_epsg()
        if tms_srid:
            transform_logic = logic.Func(
                "st_transform",
                logic.V(geometry_column.name),
                pg_funcs.cast(tms_srid, "int"),
            )
        else:
            tms_proj = str(tms.crs.to_proj4())
            transform_logic = logic.Func(
                "st_transform",
                logic.V(geometry_column.name),
                pg_funcs.cast(tms_proj, "text"),
            )

        sel = self._select_no_geo(properties, addid=False).comma(
            logic.Func(
                "st_asmvtgeom",
                transform_logic,
                logic.Func(
                    "ST_Segmentize",
                    logic.Func(
                        "ST_MakeEnvelope",
                        bbox.left,
                        bbox.bottom,
                        bbox.right,
                        bbox.top,
                    ),
                    bbox.right - bbox.left,
                ),
                tile_settings.tile_resolution,
                tile_settings.tile_buffer,
            ).as_("geom")
        )

        return sel

    def _select_count(self):
        return clauses.Select(pg_funcs.count("*"))

    def _from(self, function_parameters: Optional[Dict[str, str]]):
        if self.type == "Function":
            if not function_parameters:
                return clauses.From(self.id) + raw("()")
            params = []
            for p in self.parameters:
                if p.name in function_parameters:
                    params.append(
                        pg_funcs.cast(
                            pg_funcs.cast(function_parameters[p.name], "text"),
                            p.type,
                        )
                    )
            return clauses.From(logic.Func(self.id, *params))
        return clauses.From(self.id)

    def _geom(
        self,
        geometry_column: Optional[Column],
        bbox_only: Optional[bool],
        simplify: Optional[float],
    ):
        if geometry_column is None:
            return None

        g = logic.V(geometry_column.name)
        g = pg_funcs.cast(g, "geometry")

        if geometry_column.srid == 4326:
            g = logic.Func("ST_Transform", g, pg_funcs.cast(4326, "int"))

        if bbox_only:
            g = logic.Func("ST_Envelope", g)
        elif simplify:
            g = logic.Func(
                "ST_SnapToGrid",
                logic.Func("ST_Simplify", g, simplify),
                simplify,
            )

        return g

    def _where(
        self,
        ids: Optional[List[str]] = None,
        datetime: Optional[List[str]] = None,
        bbox: Optional[List[float]] = None,
        properties: Optional[List[Tuple[str, Any]]] = None,
        cql: Optional[AstType] = None,
        geom: Optional[str] = None,
        dt: Optional[str] = None,
        tile: Optional[Tile] = None,
        tms: Optional[TileMatrixSet] = None,
    ):
        """Construct WHERE query."""
        wheres = [logic.S(True)]

        # `ids` filter
        if ids is not None:
            if len(ids) == 1:
                wheres.append(
                    logic.V(self.id_column)
                    == pg_funcs.cast(
                        pg_funcs.cast(ids[0], "text"), self.id_column_info.type
                    )
                )
            else:
                w = [
                    logic.V(self.id_column)
                    == logic.S(
                        pg_funcs.cast(
                            pg_funcs.cast(i, "text"), self.id_column_info.type
                        )
                    )
                    for i in ids
                ]
                wheres.append(pg_funcs.OR(*w))

        # `properties filter
        if properties is not None:
            w = []
            for (prop, val) in properties:
                col = self.get_column(prop)
                if not col:
                    raise InvalidPropertyName(f"Invalid property name: {prop}")

                w.append(
                    logic.V(col.name)
                    == logic.S(pg_funcs.cast(pg_funcs.cast(val, "text"), col.type))
                )

            if w:
                wheres.append(pg_funcs.AND(*w))

        # `bbox` filter
        geometry_column = self.get_geometry_column(geom)
        if bbox is not None and geometry_column is not None:
            wheres.append(
                logic.Func(
                    "ST_Intersects",
                    logic.S(bbox_to_wkt(bbox)),
                    logic.V(geometry_column.name),
                )
            )

        # `datetime` filter
        if datetime:
            if not self.datetime_columns:
                raise MissingDatetimeColumn(
                    "Must have timestamp typed column to filter with datetime."
                )

            datetime_column = self.get_datetime_column(dt)
            if not datetime_column:
                raise InvalidDatetimeColumnName(f"Invalid Datetime Column: {dt}.")

            wheres.append(self._datetime_filter_to_sql(datetime, datetime_column.name))

        # `CQL` filter
        if cql is not None:
            wheres.append(to_filter(cql, [p.name for p in self.properties]))

        if tile and tms and geometry_column:
            tilebox = tms.bounds(tile)

            wheres.append(
                logic.Func(
                    "ST_Intersects",
                    logic.Func(
                        "st_transform",
                        logic.Func(
                            "ST_Segmentize",
                            logic.Func(
                                "ST_MakeEnvelope",
                                tilebox.left,
                                tilebox.bottom,
                                tilebox.right,
                                tilebox.top,
                                4326,
                            ),
                            tilebox.right - tilebox.left,
                        ),
                        pg_funcs.cast(geometry_column.srid, "int"),
                    ),
                    logic.V(geometry_column.name),
                )
            )

        return clauses.Where(pg_funcs.AND(*wheres))

    def _datetime_filter_to_sql(self, interval: List[str], dt_name: str):
        if len(interval) == 1:
            return logic.V(dt_name) == logic.S(
                pg_funcs.cast(parse_rfc3339(interval[0]), "timestamptz")
            )

        else:
            start = (
                parse_rfc3339(interval[0]) if not interval[0] in ["..", ""] else None
            )
            end = parse_rfc3339(interval[1]) if not interval[1] in ["..", ""] else None

            if start is None and end is None:
                raise InvalidDatetime(
                    "Double open-ended datetime intervals are not allowed."
                )

            if start is not None and end is not None and start > end:
                raise InvalidDatetime("Start datetime cannot be before end datetime.")

            if not start:
                return logic.V(dt_name) <= logic.S(pg_funcs.cast(end, "timestamptz"))

            elif not end:
                return logic.V(dt_name) >= logic.S(pg_funcs.cast(start, "timestamptz"))

            else:
                return pg_funcs.AND(
                    logic.V(dt_name) >= logic.S(pg_funcs.cast(start, "timestamptz")),
                    logic.V(dt_name) < logic.S(pg_funcs.cast(end, "timestamptz")),
                )

    def _sortby(self, sortby: Optional[str]):
        sorts = []
        if sortby:
            for s in sortby.strip().split(","):
                parts = re.match(
                    "^(?P<direction>[+-]?)(?P<column>.*)$", s
                ).groupdict()  # type:ignore

                direction = parts["direction"]
                column = parts["column"].strip()
                if self.get_column(column):
                    if direction == "-":
                        sorts.append(logic.V(column).desc())
                    else:
                        sorts.append(logic.V(column))
                else:
                    raise InvalidPropertyName(f"Property {column} does not exist.")

        else:
            if self.id_column is not None:
                sorts.append(logic.V(self.id_column))
            else:
                sorts.append(logic.V(self.properties[0].name))

        return clauses.OrderBy(*sorts)

    async def _features_query(
        self,
        *,
        pool: asyncpg.BuildPgPool,
        ids_filter: Optional[List[str]] = None,
        bbox_filter: Optional[List[float]] = None,
        datetime_filter: Optional[List[str]] = None,
        properties_filter: Optional[List[Tuple[str, str]]] = None,
        cql_filter: Optional[AstType] = None,
        sortby: Optional[str] = None,
        properties: Optional[List[str]] = None,
        geom: Optional[str] = None,
        dt: Optional[str] = None,
        limit: Optional[int] = None,
        offset: Optional[int] = None,
        bbox_only: Optional[bool] = None,
        simplify: Optional[float] = None,
        geom_as_wkt: bool = False,
        function_parameters: Optional[Dict[str, str]],
    ):
        """Build Features query."""
        c = clauses.Clauses(
            self._select(
                properties=properties,
                geometry_column=self.get_geometry_column(geom),
                bbox_only=bbox_only,
                simplify=simplify,
                geom_as_wkt=geom_as_wkt,
            ),
            self._from(function_parameters),
            self._where(
                ids=ids_filter,
                datetime=datetime_filter,
                bbox=bbox_filter,
                properties=properties_filter,
                cql=cql_filter,
                geom=geom,
                dt=dt,
            ),
            self._sortby(sortby),
            clauses.Limit(limit or 10),
            clauses.Offset(offset or 0),
        )

        q, p = render(":c", c=c)
        async with pool.acquire() as conn:
            for r in await conn.fetch(q, *p):
                props = dict(r)
                g = props.pop("tipg_geom")
                id = props.pop("tipg_id")
                feature = Feature(type="Feature", geometry=g, id=id, properties=props)
                yield feature

    async def _features_count_query(
        self,
        *,
        pool: asyncpg.BuildPgPool,
        ids_filter: Optional[List[str]] = None,
        bbox_filter: Optional[List[float]] = None,
        datetime_filter: Optional[List[str]] = None,
        properties_filter: Optional[List[Tuple[str, str]]] = None,
        cql_filter: Optional[AstType] = None,
        geom: Optional[str] = None,
        dt: Optional[str] = None,
        function_parameters: Optional[Dict[str, str]],
    ) -> int:
        """Build features COUNT query."""
        c = clauses.Clauses(
            self._select_count(),
            self._from(function_parameters),
            self._where(
                ids=ids_filter,
                datetime=datetime_filter,
                bbox=bbox_filter,
                properties=properties_filter,
                cql=cql_filter,
                geom=geom,
                dt=dt,
            ),
        )

        q, p = render(":c", c=c)
        async with pool.acquire() as conn:
            count = await conn.fetchval(q, *p)
            return count

    async def features(
        self,
        pool: asyncpg.BuildPgPool,
        *,
        ids_filter: Optional[List[str]] = None,
        bbox_filter: Optional[List[float]] = None,
        datetime_filter: Optional[List[str]] = None,
        properties_filter: Optional[List[Tuple[str, str]]] = None,
        cql_filter: Optional[AstType] = None,
        sortby: Optional[str] = None,
        properties: Optional[List[str]] = None,
        geom: Optional[str] = None,
        dt: Optional[str] = None,
        limit: Optional[int] = None,
        offset: Optional[int] = None,
        bbox_only: Optional[bool] = None,
        simplify: Optional[float] = None,
        geom_as_wkt: bool = False,
        function_parameters: Dict[str, str] = {},
    ) -> Tuple[FeatureCollection, int]:
        """Build and run Pg query."""
        if geom and geom.lower() != "none" and not self.get_geometry_column(geom):
            raise InvalidGeometryColumnName(f"Invalid Geometry Column: {geom}.")

        if limit and limit > tile_settings.max_features_per_tile:
            raise

        count = await self._features_count_query(
            pool=pool,
            ids_filter=ids_filter,
            datetime_filter=datetime_filter,
            bbox_filter=bbox_filter,
            properties_filter=properties_filter,
            function_parameters=function_parameters,
            cql_filter=cql_filter,
            geom=geom,
            dt=dt,
        )

        features = [
            f
            async for f in self._features_query(
                pool=pool,
                ids_filter=ids_filter,
                datetime_filter=datetime_filter,
                bbox_filter=bbox_filter,
                properties_filter=properties_filter,
                cql_filter=cql_filter,
                sortby=sortby,
                properties=properties,
                geom=geom,
                dt=dt,
                limit=limit,
                offset=offset,
                bbox_only=bbox_only,
                simplify=simplify,
                geom_as_wkt=geom_as_wkt,
                function_parameters=function_parameters,
            )
        ]

        return (
            FeatureCollection(type="FeatureCollection", features=features),
            count,
        )

    async def get_tile(
        self,
        *,
        pool: asyncpg.BuildPgPool,
        tms: TileMatrixSet,
        tile: Tile,
        ids_filter: Optional[List[str]] = None,
        bbox_filter: Optional[List[float]] = None,
        datetime_filter: Optional[List[str]] = None,
        properties_filter: Optional[List[Tuple[str, str]]] = None,
        function_parameters: Optional[Dict[str, str]] = None,
        cql_filter: Optional[AstType] = None,
        sortby: Optional[str] = None,
        properties: Optional[List[str]] = None,
        geom: Optional[str] = None,
        dt: Optional[str] = None,
        limit: Optional[int] = None,
    ):
        """Build query to get Vector Tile."""
        geometry_column = self.get_geometry_column(geom)
        if not geometry_column:
            raise InvalidGeometryColumnName

        if limit and limit > tile_settings.max_features_per_tile:
            raise InvalidLimit

        c = clauses.Clauses(
            self._select_mvt(
                properties=properties,
                geometry_column=geometry_column,
                tms=tms,
                tile=tile,
            ),
            self._from(function_parameters),
            self._where(
                ids=ids_filter,
                datetime=datetime_filter,
                bbox=bbox_filter,
                properties=properties_filter,
                cql=cql_filter,
                geom=geom,
                dt=dt,
                tms=tms,
                tile=tile,
            ),
            clauses.Limit(limit or 10),
        )

        q, p = render(
            """
            WITH
            t AS (:c)
            SELECT ST_AsMVT(t.*) FROM t
            """,
            c=c,
        )
        # debug_query(q, *p)

        async with pool.acquire() as conn:
            return await conn.fetchval(q, *p)

    @property
    def queryables(self) -> Dict:
        """Return the queryables."""
        if self.geometry_columns:
            geoms = {
                col.name: {"$ref": geojson_schema.get(col.geometry_type.upper(), "")}
                for col in self.geometry_columns
            }
        else:
            geoms = {}

        props = {
            col.name: {"name": col.name, "type": col.json_type}
            for col in self.properties
            if col.name not in geoms
        }

        return {**geoms, **props}


Database = Dict[str, Collection]


async def get_collection_index(  # noqa: C901
    db_pool: asyncpg.BuildPgPool,
    schemas: Optional[List[str]] = ["public"],
    tables: Optional[List[str]] = None,
    function_schemas: Optional[List[str]] = ["public"],
    functions: Optional[List[str]] = None,
    spatial: bool = True,
) -> Database:
    """Fetch Table and Functions index."""

    query = """
        SELECT pg_temp.tipg_catalog(
            :schemas,
            :tables,
            :function_schemas,
            :functions,
            :spatial
        );
    """  # noqa: W605

    async with db_pool.acquire() as conn:
        rows = await conn.fetch_b(
            query,
            schemas=schemas,
            tables=tables,
            function_schemas=function_schemas,
            functions=functions,
            spatial=spatial,
        )

        catalog = {}
        table_settings = TableSettings()
        table_confs = table_settings.table_config
        fallback_key_names = table_settings.fallback_key_names

<<<<<<< HEAD
        for row in rows:
            table = row[0]
            logging.warning(table)
            id = table["schema"] + "." + table["name"]
            confid = table["schema"] + "_" + table["name"]
=======
        for table in rows:
            table_id = table["id"]
>>>>>>> 0c0f5129

            if table_settings.excludes and table_id in table_settings.excludes:
                continue

            if table_settings.includes and table_id not in table_settings.includes:
                continue

<<<<<<< HEAD
=======
            confid = table_id.replace(".", "_")
>>>>>>> 0c0f5129
            table_conf = table_confs.get(confid, {})

            # Make sure that any properties set in conf exist in table
            properties = table.get("properties", [])
            properties_setting = table_conf.get("properties", [])
            if properties_setting:
                properties = [p for p in properties if p["name"] in properties_setting]

            property_names = [p["name"] for p in properties]

            # ID Column
            id_column = table_conf.get("pk") or table.get("pk")
            if not id_column and fallback_key_names:
                for p in properties:
                    if p["name"] in fallback_key_names:
                        id_column = p["name"]
                        break

<<<<<<< HEAD
            datetime_column = None
=======
            # Datetime Column
            datetime_columns = []
            datetime_column = None
            for c in table.get("datetime_columns", []):
                if c["name"] in property_names:
                    if table_settings.datetime_extent:
                        # get min/max from database
                        mindt, maxdt = await conn.fetchrow_b(
                            "SELECT to_json(min(:dtcol)::timestamptz), to_json(max(:dtcol)::timestamptz) FROM :tbl",
                            dtcol=V(c["name"]),
                            tbl=V(table_id),
                        )
                        if mindt and maxdt:
                            c["min"] = mindt
                            c["max"] = maxdt

                    datetime_columns.append(c)

                    if table_conf.get("datetimecol") == c["name"]:
                        datetime_column = c

            if not datetime_column and datetime_columns:
                datetime_column = datetime_columns[0]

            # Geometry Column
            geometry_columns = [
                c
                for c in table.get("geometry_columns", [])
                if c["name"] in property_names
            ]
>>>>>>> 0c0f5129
            geometry_column = None

            for c in properties:
                if c.get("type") in ("timestamp", "timestamptz"):
                    if (
                        table_conf.get("datetimecol") == c["name"]
                        or datetime_column is None
                    ):
                        datetime_column = c
                if c.get("type") in ("geometry", "geography"):
                    if (
                        table_conf.get("geomcol") == c["name"]
                        or geometry_column is None
                    ):
                        geometry_column = c

            catalog[table_id] = Collection(
                type=table["entity"],
<<<<<<< HEAD
                id=id,
                table=table["name"],
                schema=table["schema"],
                description=table.get("description", None),
=======
                id=table_id,
                table=table["tbl"],
                schema=table["dbschema"],
                description=table["description"],
>>>>>>> 0c0f5129
                id_column=id_column,
                properties=properties,
                datetime_column=datetime_column,
                geometry_column=geometry_column,
                parameters=table.get("parameters", []),
            )

        return catalog<|MERGE_RESOLUTION|>--- conflicted
+++ resolved
@@ -171,10 +171,6 @@
     dbschema: str = Field(..., alias="schema")
     title: Optional[str]
     description: Optional[str]
-<<<<<<< HEAD
-=======
-    extent: Optional[Extent]
->>>>>>> 0c0f5129
     properties: List[Column] = []
     id_column: Optional[str]
     geometry_column: Optional[Column]
@@ -184,7 +180,6 @@
     maxzoom: int = tile_settings.default_maxzoom
     default_tms: str = tile_settings.default_tms
 
-<<<<<<< HEAD
     @property
     def geometry_columns(self):
         return [c for c in self.properties if c.is_geometry]
@@ -209,33 +204,6 @@
     def crs(self):
         if self.geometry_column:
             return f"http://www.opengis.net/def/crs/EPSG/0/{self.geometry_column.srid}"
-=======
-    @root_validator
-    def extent_default(cls, values):
-        """Get default bounds from the first geometry columns."""
-        extent = {}
-
-        geoms = values.get("geometry_columns")
-        if geoms:
-            # Get the Extent of all the bounds
-            minx, miny, maxx, maxy = zip(*[geom.bounds for geom in geoms])
-            extent["spatial"] = {
-                "bbox": [[min(minx), min(miny), max(maxx), max(maxy)]],
-                "crs": f"http://www.opengis.net/def/crs/EPSG/0/{geoms[0].srid}",
-            }
-
-        dates = values.get("datetime_columns")
-        if dates:
-            intervals = []
-            for d in dates:
-                if d.min or d.max:
-                    intervals.append([d.min, d.max])
-            if intervals:
-                extent["temporal"] = {"interval": intervals}
-
-        if extent:
-            values["extent"] = Extent(**extent)
->>>>>>> 0c0f5129
 
     @property
     def datetime_columns(self):
@@ -882,16 +850,11 @@
         table_confs = table_settings.table_config
         fallback_key_names = table_settings.fallback_key_names
 
-<<<<<<< HEAD
         for row in rows:
             table = row[0]
             logging.warning(table)
             id = table["schema"] + "." + table["name"]
             confid = table["schema"] + "_" + table["name"]
-=======
-        for table in rows:
-            table_id = table["id"]
->>>>>>> 0c0f5129
 
             if table_settings.excludes and table_id in table_settings.excludes:
                 continue
@@ -899,10 +862,6 @@
             if table_settings.includes and table_id not in table_settings.includes:
                 continue
 
-<<<<<<< HEAD
-=======
-            confid = table_id.replace(".", "_")
->>>>>>> 0c0f5129
             table_conf = table_confs.get(confid, {})
 
             # Make sure that any properties set in conf exist in table
@@ -921,40 +880,7 @@
                         id_column = p["name"]
                         break
 
-<<<<<<< HEAD
             datetime_column = None
-=======
-            # Datetime Column
-            datetime_columns = []
-            datetime_column = None
-            for c in table.get("datetime_columns", []):
-                if c["name"] in property_names:
-                    if table_settings.datetime_extent:
-                        # get min/max from database
-                        mindt, maxdt = await conn.fetchrow_b(
-                            "SELECT to_json(min(:dtcol)::timestamptz), to_json(max(:dtcol)::timestamptz) FROM :tbl",
-                            dtcol=V(c["name"]),
-                            tbl=V(table_id),
-                        )
-                        if mindt and maxdt:
-                            c["min"] = mindt
-                            c["max"] = maxdt
-
-                    datetime_columns.append(c)
-
-                    if table_conf.get("datetimecol") == c["name"]:
-                        datetime_column = c
-
-            if not datetime_column and datetime_columns:
-                datetime_column = datetime_columns[0]
-
-            # Geometry Column
-            geometry_columns = [
-                c
-                for c in table.get("geometry_columns", [])
-                if c["name"] in property_names
-            ]
->>>>>>> 0c0f5129
             geometry_column = None
 
             for c in properties:
@@ -973,17 +899,10 @@
 
             catalog[table_id] = Collection(
                 type=table["entity"],
-<<<<<<< HEAD
                 id=id,
                 table=table["name"],
                 schema=table["schema"],
                 description=table.get("description", None),
-=======
-                id=table_id,
-                table=table["tbl"],
-                schema=table["dbschema"],
-                description=table["description"],
->>>>>>> 0c0f5129
                 id_column=id_column,
                 properties=properties,
                 datetime_column=datetime_column,
